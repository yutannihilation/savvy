[package]
name = "savvy"
description = "A simple R extension interface"
version.workspace = true
edition.workspace = true
authors.workspace = true
license.workspace = true
repository.workspace = true
readme = "README.md"
exclude = ["/book", "/R-package", "README.qmd"]

rust-version = "1.70.0"

[dependencies]
<<<<<<< HEAD
savvy-ffi = { version = "0.8.4", path = "./savvy-ffi" }
savvy-macro = { version = "0.8.4", path = "./savvy-macro" }
once_cell = "1"
=======
savvy-ffi = { version = "0.8.3", path = "./savvy-ffi" }
savvy-macro = { version = "0.8.3", path = "./savvy-macro" }
>>>>>>> 3c566f4d
num-complex = { version = "0.4.5", optional = true }

log = { version = "0.4", optional = true }
env_logger = { version = "0.11", default-features = false, optional = true }
rustversion = "1.0"

[features]
default = []

# Support complex 
complex = ["num-complex", "savvy-ffi/complex"]

# Support ALTREP
altrep = ["savvy-ffi/altrep"]

# Support logger
logger = ["log", "env_logger"]

# By default, savvy provides `impl<E: std::error::Error + 'static> From<E> for Error`.
# However, this conflicts if the user implements their custom error and the
# conversion from it to savvy::Error. This flag removes the impl to allow such a
# custom error.
use-custom-error = []

savvy-test = []

[build-dependencies]
cc = "1.2.9" # 1.2.8 had a problem with webr build

[package.metadata.docs.rs]
features = ["complex", "altrep", "logger"]

[workspace.metadata.release]
tag = false # do not create tags for individual crates (e.g. "savvy-cli-v0.2.5")

[package.metadata.release]
tag = true # create a single tag for the version (e.g. "v0.2.5")
pre-release-replacements = [
    { file = "CHANGELOG.md", search = "Unreleased", replace = "v{{version}}", min = 1 },
    { file = "CHANGELOG.md", search = "\\.\\.\\.HEAD", replace = "...{{tag_name}}", exactly = 1 },
    { file = "CHANGELOG.md", search = "ReleaseDate", replace = "{{date}}", min = 1 },
    { file = "CHANGELOG.md", search = "<!-- next-header -->", replace = "<!-- next-header -->\n## [Unreleased] (ReleaseDate)\n", exactly = 1 },
    { file = "CHANGELOG.md", search = "<!-- next-url -->", replace = "<!-- next-url -->\n[Unreleased]: https://github.com/yutannihilation/savvy/compare/{{tag_name}}...HEAD", exactly = 1 },
]

[package.metadata.dist]
dist = false

[workspace]
members = ["savvy-macro", "savvy-bindgen", "savvy-cli", "savvy-ffi", "xtask"]
resolver = "2"

[workspace.package]
version = "0.8.4"
edition = "2021"
authors = ["Hiroaki Yutani"]
license = "MIT"
repository = "https://github.com/yutannihilation/savvy/"
homepage = "https://yutannihilation.github.io/savvy/guide/"

# The profile that 'cargo dist' will build with
[profile.dist]
inherits = "release"
lto = "thin"<|MERGE_RESOLUTION|>--- conflicted
+++ resolved
@@ -12,14 +12,8 @@
 rust-version = "1.70.0"
 
 [dependencies]
-<<<<<<< HEAD
-savvy-ffi = { version = "0.8.4", path = "./savvy-ffi" }
-savvy-macro = { version = "0.8.4", path = "./savvy-macro" }
-once_cell = "1"
-=======
 savvy-ffi = { version = "0.8.3", path = "./savvy-ffi" }
 savvy-macro = { version = "0.8.3", path = "./savvy-macro" }
->>>>>>> 3c566f4d
 num-complex = { version = "0.4.5", optional = true }
 
 log = { version = "0.4", optional = true }
