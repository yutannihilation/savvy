--- conflicted
+++ resolved
@@ -1,10 +1,6 @@
 use std::ops::{Index, IndexMut};
 
-<<<<<<< HEAD
-use libR_sys::{Rf_allocVector, Rf_xlength, REAL, REALSXP, SEXP};
-=======
 use libR_sys::{Rf_xlength, REAL, REALSXP, SEXP};
->>>>>>> a2026b7a
 
 use super::Sxp;
 use crate::protect;
